--- conflicted
+++ resolved
@@ -5,13 +5,10 @@
 #### Features
 - Wait for beacon nodes to become available while starting up
 - Optimize finality checkpoint confirmation for low validator counts
-<<<<<<< HEAD
 - Default gas limit set to 60M for Ethereum mainnet
-=======
 - Improve block proposal fee recipient handling
 - Generate build provenance and SBOM attestations for Vero container images
 - Track health of connected remote signers (`remote_signer_score` metric, similar to `beacon_node_score`)
->>>>>>> 28371894
 
 #### Bugfixes
 - Sync duties not being performed for exited validators
